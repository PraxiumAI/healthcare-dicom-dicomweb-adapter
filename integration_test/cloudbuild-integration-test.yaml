--- conflicted
+++ resolved
@@ -31,17 +31,9 @@
   - ${_STORE_SCP_PORT}
   - ${_CLOSE_STORE_SCP_PORT}
 
-<<<<<<< HEAD
-- name: 'google/cloud-sdk:250.0.0'
+- name: ${_GRADLE_IMAGE}
   id: adapter-build
   args: [ 'bash', './integration_test/build-adapters.sh', '${_IMAGEPROJECT}', '${SHORT_SHA}']
-=======
-# run adapter, close when connection established on _CLOSE_ADAPTER_PORT
-- name: ${_GRADLE_IMAGE}
-  id: adapter-main
-  args: [ 'bash', '../integration_test/run-adapter-and-wait.sh', '${_VERSION}', '${_PROJECT}', '${_LOCATION}', '${_DATASET}', '${_STORE_NAME}', '${_ADAPTER_PORT}', '${_CLOSE_ADAPTER_PORT}', '${_STORE_SCP_RUN_STEP}', '${_STORE_SCP_PORT}', '${_COMMITMENT_SCU_STEP}', '${_COMMITMENT_SCU_PORT}']
-  dir: import
->>>>>>> aed7021d
   waitFor: ['-']
 
 # run adapter
@@ -263,11 +255,7 @@
 # Update to correct value if adding/removing steps before adapter run.
   _ADAPTER_RUN_STEP: 'step_5'
   _STORE_SCP_RUN_STEP: 'step_3'
-<<<<<<< HEAD
   _COMMITMENT_SCU_STEP: 'step_11'
-  _PUBLISH: 'false'
-=======
-  _COMMITMENT_SCU_STEP: 'step_10'
   _GRADLE_IMAGE: 'gradle:5.6-jdk11'
   _MAVEN_IMAGE: 'maven:3.6-jdk-11'
->>>>>>> aed7021d
+  _PUBLISH: 'false'